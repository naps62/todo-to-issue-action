--- conflicted
+++ resolved
@@ -297,7 +297,16 @@
 -  ;; TODO: todo with description (sub-level)
 -  ;;  Body of the issue should stay here
 -  (str "hello" name))
-<<<<<<< HEAD
+diff --git a/tests/example.gd b/tests/example.gd
+index 0000000..525e25d 100644
+--- a/tests/example.gd
++++ b/tests/example.gd
+@@ -1,5 +0,0 @@
+-# TODO Store all the players here
+-var _players: = []
+-
+-# TODO Play the level music
+-export: var music_path: String
 diff --git a/tests/example.nix b/tests/example.nix
 index a6c6cb0..25d195f 100644
 --- a/tests/example.nix
@@ -313,16 +322,4 @@
 -    TODO add missing c
 -  */
    sum = a: b: a + b;
- }
-=======
-diff --git a/tests/example.gd b/tests/example.gd
-index 0000000..525e25d 100644
---- a/tests/example.gd
-+++ b/tests/example.gd
-@@ -1,5 +0,0 @@
--# TODO Store all the players here
--var _players: = []
--
--# TODO Play the level music
--export: var music_path: String
->>>>>>> 8c572e15
+ }