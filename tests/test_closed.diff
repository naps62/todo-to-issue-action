diff --git a/tests/ExampleFile.java b/tests/ExampleFile.java
index d340f6a..29b54da 100644
--- a/tests/ExampleFile.java
+++ b/tests/ExampleFile.java
@@ -1,13 +1,5 @@
 package com.mydomain.myapp;

 public class JavaTests {
-    // TODO: Expand this class
-    //  Do it
-    // labels: urgent

-    /*
-    TODO: Definitely expand this class
-    Do it ASAP
-    labels: urgent
-    */
 }
\ No newline at end of file
diff --git a/tests/example-file.php b/tests/example-file.php
deleted file mode 100644
index 063bb80..0000000
--- a/tests/example-file.php
+++ /dev/null
@@ -1,23 +0,0 @@
-<!DOCTYPE html>
-<html>
-<body>
-<!-- TODO: Check HTML comments work -->
-<?php
-    echo 'Testing 123';
-    // TODO: Expand this page
-    //  We aren't doing anything here yet
-
-    echo 'Testing 456';
-    # TODO: Definitely expand this
-    #  There needs to be some point to this file
-
-    echo 'Testing 789'
-    /*
-     * TODO: Echo a greeting instead
-     * This should work with or without the asterisk on each line
-     * labels: help wanted
-     */
-?>
-
-</body>
-</html>
\ No newline at end of file
diff --git a/tests/example_file.py b/tests/example_file.py
index 525e25d..ba4e68d 100644
--- a/tests/example_file.py
+++ b/tests/example_file.py
@@ -1,23 +1,2 @@
 def hello_world():
-    # TODO: Come up with a more imaginative greeting
     print('Hello world')
-
-    # TODO: Do more stuff
-    #  This function should probably do something more interesting
-    #  labels: help wanted
-
-def my_method(arg):
-    """
-    TODO: Second multiline comment
-    also need to be turned into task, and hopefully 
-    kept together as one.
-    """
-    pass
-
-def MyClass:
-    '''
-    TODO: Third multiline comment
-    also need to be turned into task, and hopefully 
-    kept together as one.
-    '''
-    pass
diff --git a/tests/example_file.cr b/tests/example_file.cr
index e6da2ec..67f14dd 100644
--- a/tests/example_file.cr
+++ b/tests/example_file.cr
@@ -1,14 +1,3 @@
-# TODO: Come up with a more imaginative greeting
 puts "Greetings"
-
-# TODO: Do even more stuff
-# This function should probably do something more interesting
-# labels: help wanted
diff --git a/tests/example_file.rb b/tests/example_file.rb
index e6da2ec..67f14dd 100644
--- a/tests/example_file.rb
+++ b/tests/example_file.rb
@@ -1,14 +1,3 @@
 #!/usr/bin/ruby -w

-# TODO: Come up with a more imaginative greeting
 puts "Greetings"
-
-=begin
-TODO: Do more stuff
-This function should probably do something more interesting
-labels: help wanted
-=end
-
-# TODO: Do even more stuff
-# This function should probably do something more interesting
-# labels: help wanted
diff --git a/tests/example_file.yaml b/tests/example_file.yaml
index 6397789..494d42f 100644
--- a/tests/example_file.yaml
+++ b/tests/example_file.yaml
@@ -1,7 +1,3 @@
 name: "TODO to Issue"
-# TODO: Write a more interesting description
 description: "Converts IDE TODO comments to GitHub issues"
 author: "Alastair Mooney"
-# TODO: Define inputs
-#  Need to do this before the action is released
-#  labels: urgent
diff --git a/tests/example_file.prog.abap b/tests/example_file.prog.abap
index 6397789..494d42f 100644
--- /dev/null
+++ b/tests/example_file.prog.abap
@@ -1,5 +0,0 @@
-REPORT ztest_todo_2.
-
-DATA moo TYPE i VALUE 2.
-WRITE moo. " TODO This is an end-of-line to-do
-moo = 4. * TODO This is another end-of-line to-do
diff --git a/tests/example_file.sql b/src/tests/example_file.sql
index 6397789..494d42f 100644
--- /dev/null
+++ b/src/tests/example_file.sql
@@ -1,2 +0,0 @@
--- TODO Select all:
-SELECT * FROM Products;
diff --git a/tests/example_file.tex b/src/tests/example_file.tex
new file mode 100644
index 0000000..7cccc5b
--- /dev/null
+++ b/src/tests/example_file.tex
@@ -0,0 +1,2 @@
-% TODO Add in preamble details
-\begin{document}
-  \begin{comment}
-     TODO This document needs content
-     label: urgent
-  \end{comment}
-\end{document}
diff --git a/tests/example_file.jl b/src/tests/example_file.jl
new file mode 100644
index 0000000..7cccc5b
--- /dev/null
+++ b/src/tests/example_file.jl
@@ -0,0 +1,2 @@
- # TODO: Hopefully this comment turns into an issue
- print("Hello World")
- #= TODO: Multiline comments
-   also need to be turned into task, and hopefully 
-   kept together as one.
- =#
diff --git a/tests/example_file.ahk b/src/tests/example_file.ahk
new file mode 100644
index 0000000..7cccc5b
--- /dev/null
+++ b/src/tests/example_file.ahk
@@ -0,0 +1,2 @@
- ; TODO: Find a better way to manage hotkeys
- ; Maybe just switch to vim??
- #h::
- RegRead, HiddenFiles_Status, HKEY_CURRENT_USER, Software\Microsoft\Windows\CurrentVersion\Explorer\Advanced, Hidden 
diff --git a/tests/example_file.hbs b/src/tests/example_file.hbs
new file mode 100644
index 0000000..7cccc5b
--- /dev/null
+++ b/src/tests/example_file.hbs
@@ -0,0 +1,2 @@
- <!-- TODO: Hopefully this comment turns into a todo issue -->
- {{! 
-   TODO: Make a handlebar templtate
-    This is really just a test, but hopefully this works~!
- }}
diff --git a/tests/example_file.org b/src/tests/example_file.org
new file mode 100644
index 0000000..7cccc5b
--- /dev/null
+++ b/src/tests/example_file.org
@@ -0,0 +1,2 @@
- # TODO: Hopefully this comment turns into a todo issue
- #+begin_src python
- print("Hello World")
- #+end_src
- #+begin_comment
-  TODO: Multiline comments
-   also need to be turned into todos, and hopefully 
-   kept together as one todo
- #+end_comment
diff --git a/tests/example_file.scss b/tests/example_file.scss
index 525e25d..ba4e68d 100644
--- a/tests/example_file.scss
+++ b/tests/example_file.scss
@@ -1,11 +0,0 @@
-// TODO: Hopefully this comment turns into a todo issue
-.my-class {
-  font-weight: bold;
-  .my-second-class {
-    /* TODO: Multiline comments
-     * also need to be turned into todos, and hopefully 
-     * kept together as one todo
-     */  
-    text-align: center;
-  }
-}
diff --git a/tests/example_file.twig b/src/tests/example_file.twig
index 525e25d..ba4e68d 100644
--- a/src/tests/example_file.twig
+++ b/src/tests/example_file.twig
@@ -1,6 +0,0 @@
- {# TODO: Hopefully this comment turns into a todo issue #}
- {#
-   TODO:Multiline comments
-   also need to be turned into todos, and hopefully
-   kept together as one todo
- #}
<<<<<<< HEAD
diff --git a/tests/example_file.py b/tests/example_file.R
index 525e25d..ba4e68d 100644
--- a/tests/example_file.R
+++ b/tests/example_file.R
@@ -1,23 +1,2 @@
hello_world <- function() {
-    # TODO: Come up with a more imaginative greeting
     message("Hello world")
-
-    # TODO: Do more stuff
-    #  This function should probably do something more interesting
-    #  labels: help wanted
=======
diff --git a/tests/example_file.md b/src/tests/example_file.md
index 525e25d..ba4e68d 100644
--- a/src/tests/example_file.md
+++ b/src/tests/example_file.md
@@ -1,7 +0,0 @@
- {/* TODO: Hopefully this comment turns into a todo issue */}
- {/*
-   TODO:Multiline comments
-   also need to be turned into todos, and hopefully
-   kept together as one todo
- */}
- - [ ] TODO: An inline todo that's NOT a comment (what)
diff --git a/tests/example_file.mdx b/src/tests/example_file.mdx
index 525e25d..ba4e68d 100644
--- a/src/tests/example_file.mdx
+++ b/src/tests/example_file.mdx
@@ -1,7 +0,0 @@
- {/* TODO: Hopefully this comment turns into a todo issue */}
- {/*
-   TODO:Multiline comments
-   also need to be turned into todos, and hopefully
-   kept together as one todo
- */}
- - [ ] TODO: An inline todo that's NOT a comment (what)
>>>>>>> 872972dc
<|MERGE_RESOLUTION|>--- conflicted
+++ resolved
@@ -222,20 +222,6 @@
 -   also need to be turned into todos, and hopefully
 -   kept together as one todo
 - #}
-<<<<<<< HEAD
-diff --git a/tests/example_file.py b/tests/example_file.R
-index 525e25d..ba4e68d 100644
---- a/tests/example_file.R
-+++ b/tests/example_file.R
-@@ -1,23 +1,2 @@
-hello_world <- function() {
--    # TODO: Come up with a more imaginative greeting
-     message("Hello world")
--
--    # TODO: Do more stuff
--    #  This function should probably do something more interesting
--    #  labels: help wanted
-=======
 diff --git a/tests/example_file.md b/src/tests/example_file.md
 index 525e25d..ba4e68d 100644
 --- a/src/tests/example_file.md
@@ -260,4 +246,16 @@
 -   kept together as one todo
 - */}
 - - [ ] TODO: An inline todo that's NOT a comment (what)
->>>>>>> 872972dc
+diff --git a/tests/example_file.py b/tests/example_file.R
+index 525e25d..ba4e68d 100644
+--- a/tests/example_file.R
++++ b/tests/example_file.R
+@@ -1,23 +1,2 @@
+hello_world <- function() {
+-    # TODO: Come up with a more imaginative greeting
+     message("Hello world")
+-
+-    # TODO: Do more stuff
+-    #  This function should probably do something more interesting
+-    #  labels: help wanted
+}