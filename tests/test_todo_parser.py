--- conflicted
+++ resolved
@@ -64,13 +64,11 @@
     def test_twig_issues(self):
         self.assertEqual(count_issues_for_file_type(self.raw_issues, 'twig'), 2)
 
-<<<<<<< HEAD
+    def test_md_issues(self):
+        self.assertEqual(count_issues_for_file_type(self.raw_issues, 'markdown'), 6)
+        
     def test_r_issues(self):
         self.assertEqual(count_issues_for_file_type(self.raw_issues, 'r'), 2)
-=======
-    def test_md_issues(self):
-        self.assertEqual(count_issues_for_file_type(self.raw_issues, 'markdown'), 6)
->>>>>>> 872972dc
 
 
 class ClosedIssueTests(unittest.TestCase):
@@ -125,14 +123,11 @@
     def test_twig_issues(self):
         self.assertEqual(count_issues_for_file_type(self.raw_issues, 'twig'), 2)
 
-<<<<<<< HEAD
-    def test_r_issues(self):
-        self.assertEqual(count_issues_for_file_type(self.raw_issues, 'r'), 2)
-=======
     def test_md_issues(self):
         self.assertEqual(count_issues_for_file_type(self.raw_issues, 'markdown'), 6)
 
->>>>>>> 872972dc
+    def test_r_issues(self):
+        self.assertEqual(count_issues_for_file_type(self.raw_issues, 'r'), 2)
 
 class IgnorePatternTests(unittest.TestCase):
 
