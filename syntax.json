--- conflicted
+++ resolved
@@ -773,13 +773,15 @@
     ]
   },
   {
-<<<<<<< HEAD
     "language": "VBA",
     "markers": [
       {
         "type": "line",
         "pattern": "'"
-=======
+      }
+    ]
+  },
+  {
     "language": "Cuda",
     "markers": [
       {
@@ -833,7 +835,6 @@
           "start": "{-",
           "end": "-}"
         }
->>>>>>> 4412cbb6
       }
     ]
   }
