# TODO to Issue

Action to create, update and close issues based on committed TODO comments.

![Diagram showing how the action works](diagram.png)

Features:

* Multiple, customisable comment identifiers (`FIXME`, etc.)
* Configurable auto-labeling
* Assignees
* Milestones
* Projects

`todo-to-issue` works with almost any programming language.

## What's New

v5 is the biggest release yet:

* TODO reference handling
* Issue URL insertion
* Update and comment on existing issues
* Support for v2 projects
* Assign milestones by name
* Improved issue formatting
* Link issues to PRs

See [Upgrading](#upgrading) for breaking changes.

## Usage

Simply add a line or block comment starting with TODO (or any other comment identifiers configured), followed by a colon and/or space.

Here's an example for Python creating an issue named after the TODO _description_:

```python
def hello_world():
    # TODO Come up with a more imaginative greeting
    print('Hello world!')
```

_Multiline_ TODOs are supported, with additional lines inserted into the issue body:

```python
def hello_world():
    # TODO: Come up with a more imaginative greeting
    #  Everyone uses hello world and it's boring.
    print('Hello world!')
```

As per the [Google Style Guide](https://google.github.io/styleguide/cppguide.html#TODO_Comments), you can provide a _reference_ after the TODO identifier:

```python
def hello_world():
  # TODO(@alstr): Come up with a more imaginative greeting
  #  This will assign the issue to alstr.
  print('Hello world!')

  # TODO(!urgent): This is wrong
  #  This will add an 'urgent' label.
  assert 1 + 1 == 3

  # TODO(#99): We need error handling here
  #  This will add the comment to the existing issue 99.
  greeting_time = datetime.fromisoformat(date_string)

  # TODO(language): Localise this string
  #  This will prepend the reference to the issue title
  dialogue = "TODO or not TODO, that is the question."
```

Only one reference can be provided. Should you wish to further configure the issue, you can do so via
[TODO Options](#todo-options).

## TODO Options

A range of options can also be provided to apply to the issue, in addition to any reference supplied.

Options follow the `name: value` syntax.
Unless otherwise specified, options should be on their own line, below the initial TODO declaration and 'body'.

### Assignees

Comma-separated list of usernames to assign to the issue:

```python
def hello_world():
    # TODO: Come up with a more imaginative greeting
    #  Everyone uses hello world and it's boring.
    #  assignees: alstr, bouteillerAlan, hbjydev
    print('Hello world!')
```

### Labels

Comma-separated list of labels to add to the issue:

```python
def hello_world():
    # TODO: Come up with a more imaginative greeting
    #  Everyone uses hello world and it's boring.
    #  labels: enhancement, help wanted
    print('Hello world!')
```

If any of the labels do not already exist, they will be created.

### Milestone

Milestone name to assign to the issue:

```python
def hello_world():
    # TODO: Come up with a more imaginative greeting
    #  Everyone uses hello world and it's boring.
    #  milestone: v3.0
    print('Hello world!')
```

Only a single milestone can be specified. If the milestone does not exist, it will be created.

## Supported Languages

- ABAP
- ABAP CDS
- Agda
- AutoHotkey
- C
- C++
- C#
- CSS
- Crystal
- Clojure
- Cuda
- Dart
- Elixir
- GDScript
- Go
- Handlebars
- HCL
- Haskell
- HTML
- Java
- JavaScript
- JSON5
- JSON with Comments
- Julia
- Kotlin
- Less
- Liquid
- Makefile
- Markdown
- Nix
- Objective-C
- Org Mode
- PHP
- Python
- PureScript
- R
- Razor
- RMarkdown
- Ruby
- Rust
- Sass
- Scala
- SCSS
- Shell
- SQL
- Starlark
- Swift
- TeX
- TSX
- Twig
- TypeScript
- Vue
- XML
- YAML

New languages can easily be added to the `syntax.json` file used by the action to identify TODO comments.

PRs adding new languages are welcome and appreciated. See [Contributing](#contributing--issues).

## Setup

In the repo where you want the action to run, go to `Settings -> Actions (General) -> Workflow permissions` and enable
"Read and write permissions".

Next, create a `workflow.yml` file in your `.github/workflows` directory:

```yml
name: "Run TODO to Issue"
on: [ "push" ]
jobs:
  build:
    runs-on: "ubuntu-latest"
    steps:
      - uses: "actions/checkout@v4"
      - name: "TODO to Issue"
        uses: "alstr/todo-to-issue-action@v5"
```

<<<<<<< HEAD
### URL Insertion

The action can insert the URL for a created issue back into the associated TODO.

This allows for tighter integration between issues and TODOs, enables updating issues by editing TODOs, and improves the
accuracy of the action when closing TODOs.

A new feature in v5, it is disabled by default. To enable URL insertion, some extra config is required:
=======
See [Github's workflow syntax](https://help.github.com/en/actions/reference/workflow-syntax-for-github-actions) for
further details on this file.

The workflow file takes the following optional inputs:

| Parameter       | Required | Description                                                                                                                        |
|-----------------|----------|------------------------------------------------------------------------------------------------------------------------------------|
| REPO            | False    | The path to the repository where the action will be used, e.g., 'alstr/my-repo' (automatically set)                                |
| BEFORE          | False    | The SHA of the last pushed commit (automatically set)                                                                              |
| COMMITS         | False    | An array of commit objects describing the pushed commits                                                                           |
| DIFF_URL        | False    | The URL to use to get the diff (automatically set)                                                                                 |
| SHA             | False    | The SHA of the latest commit (automatically set)                                                                                   |
| TOKEN           | False    | The GitHub access token to allow us to retrieve, create and update issues (automatically set)                                      |
| LABEL           | False    | The label that will be used to identify TODO comments (deprecated)                                                                 |
| COMMENT_MARKER  | False    | The marker used to signify a line comment in your code (deprecated)                                                                |
| CLOSE_ISSUES    | False    | Optional input that specifies whether to attempt to close an issue when a TODO is removed                                          |
| AUTO_P          | False    | For multiline TODOs, format each line as a new paragraph when creating the issue                                                   |
| PROJECTS_SECRET | False    | Encrypted secret corresponding to your personal access token (do not enter the actual secret)                                      |
| USER_PROJECTS   | False    | Default user projects                                                                                                              |
| ORG_PROJECTS    | False    | Default organization projects                                                                                                      |
| IGNORE          | False    | A collection of comma-delimited regular expressions that match files that should be ignored when searching for TODOs               |
| AUTO_ASSIGN     | False    | Automatically assign new issues to the user who triggered the action                                                               |
| ACTOR           | False    | The username of the person who triggered the action                                                                                |
| ISSUE_TEMPLATE  | False    | The template used to format new issues, e.g. `TODO title: {{ title }}\nBody: {{ body }}\nLink: {{ url }}\nCode:\n{{ snippet }}`    |
| IDENTIFIERS     | False    | List of custom identifier dictionaries of the form `[{"name": "TODO", "labels": [todo]}]`                                          |
| GITHUB_URL      | False    | Base URL of GitHub API                                                                                                             |
| ESCAPE          | False    | Escape all special Markdown characters                                                                                             |
| LANGUAGES       | False    | A collection of comma-delimited URLs or local paths starting from the current working directory of the action for custom languages |
| NO_STANDARD     | False    | Exclude loading the default 'syntax.json' and 'language.yml' files from the repository                                             |

These can be specified using `with` parameter in the workflow file, as below:
>>>>>>> 3c45de9f

```yml
name: "Run TODO to Issue"
on: [ "push" ]
jobs:
  build:
    runs-on: "ubuntu-latest"
    steps:
      - uses: "actions/checkout@v4"
      - name: "TODO to Issue"
        uses: "alstr/todo-to-issue-action@v5"
        with:
          INSERT_ISSUE_URLS: "true"
      - name: Set Git user
        run: |
          git config --global user.name "github-actions[bot]"
          git config --global user.email "github-actions[bot]@users.noreply.github.com"
      - name: Commit and Push Changes
        run: |
          git add .
          git commit -m "Automatically added GitHub issue links to TODOs"
          git push origin main
```

You will probably also want to use the setting `CLOSE_ISSUES: "true"`, to allow issues to be closed when a TODO is
removed.

Please note, URL insertion works best with line comments, as it has to insert a line into the file. If using block
comments, you should put the start and end tags on their own lines. This may be improved in the future.

This feature is not perfect. Please make sure you're comfortable with that before enabling.

### Projects

You can configure the action to add newly created issues to a specified v2 project (i.e., not a classic project).

The action does not have sufficient permissions by default, so you will need to create a new Personal Access Token with
the `repo` and `project` scopes.

Then, in your repo, go to `Settings -> Secrets and variables (Actions) -> Secrets`, and enter the value as a new
repository secret with the name `PROJECTS_SECRET`.

Finally, add the following to the workflow file, under `with`:
```
PROJECT: "user/alstr/test"
PROJECTS_SECRET: "${{ secrets.PROJECTS_SECRET }}"
```

Where `PROJECT` is a string of the form `account_type/owner/project_name`. Valid values for `account_type` are `user` or `organization`.

All newly created issues will then be automatically added to the specified project.

### Custom Languages

If you want to add language definitions that are not currently supported, or overwrite existing ones, you can do so
using the `LANGUAGES` input.

Just create a file that contains an array of languages, each with the following properties:

| Property   | Description                                                                                                                                        |
|------------|----------------------------------------------------------------------------------------------------------------------------------------------------|
| language   | The unique name of the language                                                                                                                    |
| extensions | A list of file extensions for the custom language                                                                                                  |
| markers    | A list of objects (see example below) to declare the comment markers. Make sure to escape all special Markdown characters with a double backslash. |

For example, here is a language declaration file for Java:

```json
[
  {
    "language": "Java",
    "extensions": [
      ".java"
    ],
    "markers": [
      {
        "type": "line",
        "pattern": "//"
      },
      {
        "type": "block",
        "pattern": {
          "start": "/\\*",
          "end": "\\*/"
        }
      }
    ]
  }
]
```

Next, add the file to the `LANGUAGES` property in your workflow file.

**Using a Local File:**

`LANGUAGES: "path/to/my/file.json"`

**Using a Remote File:**

`LANGUAGES: "https://myserver.com/path/to/my/file.json"`

Multiple paths can be provided by entering a comma-delimited string.

### All Settings

The workflow file takes the following optional inputs, specified under the `with` parameter:

#### AUTO_ASSIGN

Automatically assign new issues to the user who triggered the action.

Default: `False`

#### AUTO_P

For multiline TODOs, format each line as a new paragraph when creating the issue.

Default: `True`

#### CLOSE_ISSUES

Whether to close an issue when a TODO is removed.  If enabling this, also enabling `INSERT_ISSUE_URLS` is recommended
for improved accuracy.

Default: `False`

#### ESCAPE

Escape all special Markdown characters.

Default: `True`

#### GITHUB_URL

Base URL of GitHub API. In most cases you will not need to change this.

Default: `${{ github.api_url }}`

#### IDENTIFIERS

List of custom identifier dictionaries. Use this to add support for `FIXME` and other identifiers, and assign default
labels.

Default: `[{"name": "TODO", "labels": []}]`

#### INSERT_ISSUE_URLS

Whether to insert the URL for a new issue back into the associated TODO.

See [URL Insertion](#url-insertion).

Default: `False`

#### IGNORE

A collection of comma-delimited regular expressions that match files that should be ignored when searching for TODOs.

#### ISSUE_TEMPLATE

Custom template used to format new issues. This is a string that accepts Markdown, linebreaks and the following
placeholders:

* `{{ title }}`: issue title
* `{{ body }}`: issue body
* `{{ url }}`: URL to the line
* `{{ snippet }}`: code snippet of the relevant section

If not specified the standard template is used, containing the issue body (if a multiline TODO), URL and snippet.

#### LANGUAGES

A collection of comma-delimited URLs or local paths (starting from the current working directory of the action)
for custom languages.

See [Custom Languages](#custom-languages).

#### NO_STANDARD

Exclude loading the default `syntax.json` and `languages.yml` files.

Default: `False`

#### PROJECT

A string specifying a v2 project where issues should be added.

Use the format `account_type/owner/project_name`. Valid values for `account_type` are `user` or `organization`.

See [Projects](#projects).

#### PROJECTS_SECRET

A Personal Access Token with the `repo` and `project` scopes, required for enabling support for projects.

It should be of the form `${{ secrets.PROJECTS_SECRET }}`. Do not enter actual secret.

See [Projects](#projects).

## Running the action manually

There may be circumstances where you want the action to run for a particular commit(s) already pushed.

You can run the action manually by adding support for the `workflow_dispatch` event to your workflow file:

```yaml
name: "Run TODO to Issue"
on:
  push:
  workflow_dispatch:
    inputs:
      MANUAL_COMMIT_REF:
        description: "The SHA of the commit to get the diff for"
        required: true
      MANUAL_BASE_REF:
        description: "By default, the commit entered above is compared to the one directly before it; to go back further, enter an earlier SHA here"
        required: false
jobs:
  build:
    runs-on: "ubuntu-latest"
    steps:
      - uses: "actions/checkout@v4"
      - name: "TODO to Issue"
        uses: "alstr/todo-to-issue-action@v5"
        env:
          MANUAL_COMMIT_REF: ${{ inputs.MANUAL_COMMIT_REF }}
          MANUAL_BASE_REF: ${{ inputs.MANUAL_BASE_REF }}
```

Head to the actions section of your repo, select the workflow and then 'Run workflow'.

You can run the workflow for a single commit by entering the commit SHA in the first box. In this case, the action will
compare the commit to the one directly before it.

You can also compare a broader range of commits. For that, also enter the 'from' or base commit SHA in the second box.

## Upgrading

If upgrading from v4 to v5, please note the following:

* Milestones are now specified by name, not ID.
* Support for classic projects has been removed, together with the `user_projects:` and `org_projects:` options,
 and `USER_PROJECTS` and `ORG_PROJECTS` workflow settings.
* The `todo` label is no longer set on created issues.

## Troubleshooting

### No issues have been created

- Make sure your file language is in `syntax.json`.
- TODOs are found by analysing the difference between the new commit and its previous one (i.e., the diff). This means
  that if this action is implemented during development, any existing TODOs will not be detected. For them to be
  detected, you would have to re-commit them, or [run the action manually](#running-the-action-manually).
- If your workflow is executed but no issue is generated, check your repo permissions by navigating to
  `Settings -> Actions (General) -> Workflow permissions` and enable "Read and write permissions".

### Multiple issues have been created

Issues are created whenever the action runs and finds a newly added TODO in the diff. This can lead to duplicate
issues if a diff is processed multiple times.

Enabling [URL Insertion](#url-insertion) can help with the detection of existing issues.

## Contributing & Issues

If encounter any problems, please file an issue or submit a PR. Everyone is welcome and encouraged to contribute.

**If submitting a request to add a new language, please ensure you add the appropriate tests covering your language.
In the interests of stability, PRs without tests cannot be considered.**

When adding languages, follow the structure of existing entries, and use the language name defined by
[GitHub's `languages.yml`](https://raw.githubusercontent.com/github/linguist/master/lib/linguist/languages.yml) file.

## Running tests locally

To run the tests locally, simply run the following in the main repo:

```shell
python -m unittest
```

## Customising

If you want to fork this action to customise its behaviour, there are a few steps you should take to ensure your changes
run:

- In `workflow.yml`, set `uses: ` to your action.
- In `action.yml`, set `image: ` to `Dockerfile`, rather than the prebuilt image.
- If customising `syntax.json`, you will want to update the URL in `main.py` to target your version of the file.

## Thanks

The action was originally developed for the GitHub Hackathon in 2020. Whilst every effort is made to ensure it works,
it comes with no guarantee.

Thanks to GitHub's [linguist repo](https://github.com/github/linguist/) for the [`languages.yml`](https://raw.githubusercontent.com/github/linguist/master/lib/linguist/languages.yml) file used by the app to look up file extensions
and determine the correct highlighting to apply to code snippets.

Thanks to all those who have [contributed](https://github.com/alstr/todo-to-issue-action/graphs/contributors) to the further development of this action.<|MERGE_RESOLUTION|>--- conflicted
+++ resolved
@@ -200,7 +200,6 @@
         uses: "alstr/todo-to-issue-action@v5"
 ```
 
-<<<<<<< HEAD
 ### URL Insertion
 
 The action can insert the URL for a created issue back into the associated TODO.
@@ -209,39 +208,6 @@
 accuracy of the action when closing TODOs.
 
 A new feature in v5, it is disabled by default. To enable URL insertion, some extra config is required:
-=======
-See [Github's workflow syntax](https://help.github.com/en/actions/reference/workflow-syntax-for-github-actions) for
-further details on this file.
-
-The workflow file takes the following optional inputs:
-
-| Parameter       | Required | Description                                                                                                                        |
-|-----------------|----------|------------------------------------------------------------------------------------------------------------------------------------|
-| REPO            | False    | The path to the repository where the action will be used, e.g., 'alstr/my-repo' (automatically set)                                |
-| BEFORE          | False    | The SHA of the last pushed commit (automatically set)                                                                              |
-| COMMITS         | False    | An array of commit objects describing the pushed commits                                                                           |
-| DIFF_URL        | False    | The URL to use to get the diff (automatically set)                                                                                 |
-| SHA             | False    | The SHA of the latest commit (automatically set)                                                                                   |
-| TOKEN           | False    | The GitHub access token to allow us to retrieve, create and update issues (automatically set)                                      |
-| LABEL           | False    | The label that will be used to identify TODO comments (deprecated)                                                                 |
-| COMMENT_MARKER  | False    | The marker used to signify a line comment in your code (deprecated)                                                                |
-| CLOSE_ISSUES    | False    | Optional input that specifies whether to attempt to close an issue when a TODO is removed                                          |
-| AUTO_P          | False    | For multiline TODOs, format each line as a new paragraph when creating the issue                                                   |
-| PROJECTS_SECRET | False    | Encrypted secret corresponding to your personal access token (do not enter the actual secret)                                      |
-| USER_PROJECTS   | False    | Default user projects                                                                                                              |
-| ORG_PROJECTS    | False    | Default organization projects                                                                                                      |
-| IGNORE          | False    | A collection of comma-delimited regular expressions that match files that should be ignored when searching for TODOs               |
-| AUTO_ASSIGN     | False    | Automatically assign new issues to the user who triggered the action                                                               |
-| ACTOR           | False    | The username of the person who triggered the action                                                                                |
-| ISSUE_TEMPLATE  | False    | The template used to format new issues, e.g. `TODO title: {{ title }}\nBody: {{ body }}\nLink: {{ url }}\nCode:\n{{ snippet }}`    |
-| IDENTIFIERS     | False    | List of custom identifier dictionaries of the form `[{"name": "TODO", "labels": [todo]}]`                                          |
-| GITHUB_URL      | False    | Base URL of GitHub API                                                                                                             |
-| ESCAPE          | False    | Escape all special Markdown characters                                                                                             |
-| LANGUAGES       | False    | A collection of comma-delimited URLs or local paths starting from the current working directory of the action for custom languages |
-| NO_STANDARD     | False    | Exclude loading the default 'syntax.json' and 'language.yml' files from the repository                                             |
-
-These can be specified using `with` parameter in the workflow file, as below:
->>>>>>> 3c45de9f
 
 ```yml
 name: "Run TODO to Issue"
