--- conflicted
+++ resolved
@@ -94,15 +94,11 @@
     def test_xaml_issues(self):
         self.assertEqual(count_issues_for_file_type(self.raw_issues, 'xml'), 2)
 
-<<<<<<< HEAD
-=======
     def test_c_cpp_like_issues(self):
         self.assertEqual(count_issues_for_file_type(self.raw_issues, 'c_cpp'), 2)
 
     def test_liquid_issues(self):
         self.assertEqual(count_issues_for_file_type(self.raw_issues, 'liquid'), 3)
-
->>>>>>> 4412cbb6
 
 class ClosedIssueTests(unittest.TestCase):
     # Check for removed TODOs across the files specified.
