[
  {
    "language": "Python",
    "markers": [
      {
        "type": "line",
        "pattern": "#"
      }
    ]
  },
  {
    "language": "Elixir",
    "markers": [
      {
        "type": "line",
        "pattern": "#"
      }
    ]
  },
  {
    "language": "YAML",
    "markers": [
      {
        "type": "line",
        "pattern": "#"
      }
    ]
  },
  {
    "language": "Ruby",
    "markers": [
      {
        "type": "line",
        "pattern": "#"
      },
      {
        "type": "block",
        "pattern": {
          "start": "=begin",
          "end": "=end"
        }
      }
    ]
  },
  {
    "language": "PHP",
    "markers": [
      {
        "type": "line",
        "pattern": "//"
      },
      {
        "type": "line",
        "pattern": "#"
      },
      {
        "type": "block",
        "pattern": {
          "start": "/\\*",
          "end": "\\*/"
        }
      },
      {
        "type": "block",
        "pattern": {
          "start": "<!--",
          "end": "-->"
        }
      }
    ]
  },
  {
    "language": "C",
    "markers": [
      {
        "type": "line",
        "pattern": "//"
      },
      {
        "type": "block",
        "pattern": {
          "start": "/\\*",
          "end": "\\*/"
        }
      }
    ]
  },
  {
    "language": "C++",
    "markers": [
      {
        "type": "line",
        "pattern": "//"
      },
      {
        "type": "block",
        "pattern": {
          "start": "/\\*",
          "end": "\\*/"
        }
      }
    ]
  },
  {
    "language": "C#",
    "markers": [
      {
        "type": "line",
        "pattern": "//"
      },
      {
        "type": "block",
        "pattern": {
          "start": "/\\*",
          "end": "\\*/"
        }
      }
    ]
  },
  {
    "language": "Java",
    "markers": [
      {
        "type": "line",
        "pattern": "//"
      },
      {
        "type": "block",
        "pattern": {
          "start": "/\\*",
          "end": "\\*/"
        }
      }
    ]
  },
  {
    "language": "JavaScript",
    "markers": [
      {
        "type": "line",
        "pattern": "//"
      },
      {
        "type": "block",
        "pattern": {
          "start": "/\\*",
          "end": "\\*/"
        }
      }
    ]
  },
  {
    "language": "Julia",
    "markers": [
      {
        "type": "line",
        "pattern": "#"
      },
      {
        "type": "block",
        "pattern": {
          "start": "#=",
          "end": "=#"
        }
      }
    ]
  },
  {
    "language": "TypeScript",
    "markers": [
      {
        "type": "line",
        "pattern": "//"
      },
      {
        "type": "block",
        "pattern": {
          "start": "/\\*",
          "end": "\\*/"
        }
      }
    ]
  },
  {
    "language": "TSX",
    "markers": [
      {
        "type": "line",
        "pattern": "//"
      },
      {
        "type": "block",
        "pattern": {
          "start": "/\\*",
          "end": "\\*/"
        }
      }
    ]
  },
  {
    "language": "Dart",
    "markers": [
      {
        "type": "line",
        "pattern": "//"
      },
      {
        "type": "block",
        "pattern": {
          "start": "/\\*",
          "end": "\\*/"
        }
      }
    ]
  },
  {
    "language": "Kotlin",
    "markers": [
      {
        "type": "line",
        "pattern": "//"
      },
      {
        "type": "block",
        "pattern": {
          "start": "/\\*",
          "end": "\\*/"
        }
      }
    ]
  },
  {
    "language": "Scala",
    "markers": [
      {
        "type": "line",
        "pattern": "//"
      },
      {
        "type": "block",
        "pattern": {
          "start": "/\\*",
          "end": "\\*/"
        }
      }
    ]
  },
  {
    "language": "Objective-C",
    "markers": [
      {
        "type": "line",
        "pattern": "//"
      },
      {
        "type": "block",
        "pattern": {
          "start": "/\\*",
          "end": "\\*/"
        }
      }
    ]
  },
  {
    "language": "Sass",
    "markers": [
      {
        "type": "line",
        "pattern": "//"
      },
      {
        "type": "block",
        "pattern": {
          "start": "/\\*",
          "end": "\\*/"
        }
      }
    ]
  },
  {
    "language": "Less",
    "markers": [
      {
        "type": "line",
        "pattern": "//"
      },
      {
        "type": "block",
        "pattern": {
          "start": "/\\*",
          "end": "\\*/"
        }
      }
    ]
  },
  {
    "language": "Swift",
    "markers": [
      {
        "type": "line",
        "pattern": "//"
      },
      {
        "type": "block",
        "pattern": {
          "start": "/\\*",
          "end": "\\*/"
        }
      }
    ]
  },
  {
    "language": "HTML",
    "markers": [
      {
        "type": "block",
        "pattern": {
          "start": "<!--",
          "end": "-->"
        }
      }
    ]
  },
  {
    "language": "CSS",
    "markers": [
      {
        "type": "block",
        "pattern": {
          "start": "/\\*",
          "end": "\\*/"
        }
      }
    ]
  },
  {
    "language": "AutoHotkey",
    "markers": [
      {
        "type": "line",
        "pattern": ";"
      }
    ]
  },
  {
    "language": "Markdown",
    "markers": [
      {
        "type": "block",
        "pattern": {
          "start": "<!---",
          "end": "-->"
        }
      }
    ]
  },
  {
    "language": "Shell",
    "markers": [
      {
        "type": "line",
        "pattern": "#"
      }
    ]
  },
  {
    "language": "Handlebars",
    "markers": [
      {
        "type": "block",
        "pattern": {
          "start": "<!--",
          "end": "-->"
        }
      },
      {
        "type": "block",
        "pattern": {
          "start": "{{!",
          "end": "}}"
        }
      }
    ]
  },
  {
    "language": "Org",
    "markers": [
      {
        "type": "line",
        "pattern": "#"
      },
      {
        "type": "block",
        "pattern": {
          "start": "#\\+begin_comment",
          "end": "#\\+end_comment"
        }
      }
    ]
  },
  {
    "language": "TeX",
    "markers": [
      {
        "type": "line",
        "pattern": "%"
      },
      {
        "type": "block",
        "pattern": {
          "start": "\\begin{comment}",
          "end": "\\end{comment}"
        }
      }
    ]
  },
  {
    "language": "SQL",
    "markers": [
      {
        "type": "line",
        "pattern": "--"
      },
      {
        "type": "block",
        "pattern": {
          "start": "/\\*",
          "end": "\\*/"
        }
      }
    ]
  },
  {
<<<<<<< HEAD
    "language": "HTML+Razor",
    "markers": [
      {
        "type": "block",
        "pattern": {
          "start": "<!--",
=======
    "language": "Vue",
    "markers": [
      {
        "type": "line",
        "pattern": {
          "start": "<--",
>>>>>>> b7540f88
          "end": "-->"
        }
      },
      {
        "type": "line",
        "pattern": "//"
<<<<<<< HEAD
      },
      {
        "type": "block",
        "pattern": {
          "start": "/\\*",
          "end": "\\*/"
        }
      }
    ]  
  },
  {
    "language": "Rust",
    "markers": [
      {
        "type": "line",
        "pattern": "//"
      },
      {
        "type": "block",
        "pattern": {
          "start": "/\\*",
          "end": "\\*/"
        }
=======
>>>>>>> b7540f88
      }
    ]
  }
]<|MERGE_RESOLUTION|>--- conflicted
+++ resolved
@@ -431,53 +431,57 @@
     ]
   },
   {
-<<<<<<< HEAD
     "language": "HTML+Razor",
     "markers": [
       {
         "type": "block",
         "pattern": {
           "start": "<!--",
-=======
+          "end": "-->"
+        }
+      },
+      {
+        "type": "line",
+        "pattern": "//"
+      },
+      {
+        "type": "block",
+        "pattern": {
+          "start": "/\\*",
+          "end": "\\*/"
+        }
+      }
+    ]
+  },
+  {
+    "language": "Rust",
+    "markers": [
+      {
+        "type": "line",
+        "pattern": "//"
+      },
+      {
+        "type": "block",
+        "pattern": {
+          "start": "/\\*",
+          "end": "\\*/"
+        }
+      }
+    ]
+  },
+  {
     "language": "Vue",
     "markers": [
       {
-        "type": "line",
-        "pattern": {
-          "start": "<--",
->>>>>>> b7540f88
-          "end": "-->"
-        }
-      },
-      {
-        "type": "line",
-        "pattern": "//"
-<<<<<<< HEAD
-      },
-      {
-        "type": "block",
-        "pattern": {
-          "start": "/\\*",
-          "end": "\\*/"
-        }
-      }
-    ]  
-  },
-  {
-    "language": "Rust",
-    "markers": [
-      {
-        "type": "line",
-        "pattern": "//"
-      },
-      {
-        "type": "block",
-        "pattern": {
-          "start": "/\\*",
-          "end": "\\*/"
-        }
-=======
->>>>>>> b7540f88
+        "type": "block",
+        "pattern": {
+          "start": "<!--",
+          "end": "-->"
+        }
+      },
+      {
+        "type": "line",
+        "pattern": "//"
       }
     ]
   }
