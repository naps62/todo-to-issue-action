# -*- coding: utf-8 -*-
"""Convert IDE TODOs to GitHub issues."""

import os
import requests
import re
import json
from time import sleep
from io import StringIO
from ruamel.yaml import YAML
from enum import Enum
import itertools
import operator
from collections import defaultdict
from urllib.parse import urlparse


class LineStatus(Enum):
    """Represents the status of a line in a diff file."""
    ADDED = 0
    DELETED = 1
    UNCHANGED = 2


class Issue(object):
    """Basic Issue model for collecting the necessary info to send to GitHub."""

    def __init__(self, title, labels, assignees, milestone, body, hunk, file_name,
                 start_line, num_lines, markdown_language, status, identifier, ref, issue_url, issue_number):
        self.title = title
        self.labels = labels
        self.assignees = assignees
        self.milestone = milestone
        self.body = body
        self.hunk = hunk
        self.file_name = file_name
        self.start_line = start_line
        self.num_lines = num_lines
        self.markdown_language = markdown_language
        self.status = status
        self.identifier = identifier
        self.ref = ref
        self.issue_url = issue_url
        self.issue_number = issue_number


class GitHubClient(object):
    """Basic client for getting the last diff and managing issues."""
    existing_issues = []
    milestones = []

    def __init__(self):
        self.github_url = os.getenv('INPUT_GITHUB_URL')
        self.base_url = f'{self.github_url}/'
        self.repos_url = f'{self.base_url}repos/'
        self.repo = os.getenv('INPUT_REPO')
        self.before = os.getenv('INPUT_BEFORE')
        self.sha = os.getenv('INPUT_SHA')
        self.commits = json.loads(os.getenv('INPUT_COMMITS')) or []
        self.diff_url = os.getenv('INPUT_DIFF_URL')
        self.token = os.getenv('INPUT_TOKEN')
        self.issues_url = f'{self.repos_url}{self.repo}/issues'
        self.milestones_url = f'{self.repos_url}{self.repo}/milestones'
        self.issue_headers = {
            'Content-Type': 'application/json',
            'Authorization': f'token {self.token}',
            'X-GitHub-Api-Version': '2022-11-28'
        }
        self.graphql_headers = {
            'Authorization': f'Bearer {os.getenv("INPUT_PROJECTS_SECRET", "")}',
            'Accept': 'application/vnd.github.v4+json'
        }
        auto_p = os.getenv('INPUT_AUTO_P', 'true') == 'true'
        self.line_break = '\n\n' if auto_p else '\n'
        self.auto_assign = os.getenv('INPUT_AUTO_ASSIGN', 'false') == 'true'
        self.actor = os.getenv('INPUT_ACTOR')
        self.insert_issue_urls = os.getenv('INPUT_INSERT_ISSUE_URLS', 'false') == 'true'
        if self.base_url == 'https://api.github.com/':
            self.line_base_url = 'https://github.com/'
        else:
            self.line_base_url = self.base_url
        self.project = os.getenv('INPUT_PROJECT', None)
        # Retrieve the existing repo issues now so we can easily check them later.
        self._get_existing_issues()
        # Populate milestones so we can perform a lookup if one is specified.
        self._get_milestones()

    def get_last_diff(self):
        """Get the last diff."""
        if self.diff_url:
            # Diff url was directly passed in config, likely due to this being a PR.
            diff_url = self.diff_url
        elif self.before != '0000000000000000000000000000000000000000':
            # There is a valid before SHA to compare with, or this is a release being created.
            diff_url = f'{self.repos_url}{self.repo}/compare/{self.before}...{self.sha}'
        elif len(self.commits) == 1:
            # There is only one commit.
            diff_url = f'{self.repos_url}{self.repo}/commits/{self.sha}'
        else:
            # There are several commits: compare with the oldest one.
            oldest = sorted(self.commits, key=self._get_timestamp)[0]['id']
            diff_url = f'{self.repos_url}{self.repo}/compare/{oldest}...{self.sha}'

        diff_headers = {
            'Accept': 'application/vnd.github.v3.diff',
            'Authorization': f'token {self.token}',
            'X-GitHub-Api-Version': '2022-11-28'
        }
        diff_request = requests.get(url=diff_url, headers=diff_headers)
        if diff_request.status_code == 200:
            return diff_request.text
        raise Exception('Could not retrieve diff. Operation will abort.')

    # noinspection PyMethodMayBeStatic
    def _get_timestamp(self, commit):
        """Get a commit timestamp."""
        return commit.get('timestamp')

    def _get_milestones(self, page=1):
        """Get all the milestones."""
        params = {
            'per_page': 100,
            'page': page,
            'state': 'open'
        }
        milestones_request = requests.get(self.milestones_url, headers=self.issue_headers, params=params)
        if milestones_request.status_code == 200:
            self.milestones.extend(milestones_request.json())
            links = milestones_request.links
            if 'next' in links:
                self._get_milestones(page + 1)

    def _get_milestone(self, title):
        """Get the milestone number for the one with this title (creating one if it doesn't exist)."""
        for m in self.milestones:
            if m['title'] == title:
                return m['number']
        else:
            return self._create_milestone(title)

    def _create_milestone(self, title):
        """Create a new milestone with this title."""
        milestone_data = {
            'title': title
        }
        milestone_request = requests.post(self.milestones_url, headers=self.issue_headers, json=milestone_data)
        return milestone_request.json()['number'] if milestone_request.status_code == 201 else None

    def _get_existing_issues(self, page=1):
        """Populate the existing issues list."""
        params = {
            'per_page': 100,
            'page': page,
            'state': 'open'
        }
        list_issues_request = requests.get(self.issues_url, headers=self.issue_headers, params=params)
        if list_issues_request.status_code == 200:
            self.existing_issues.extend(list_issues_request.json())
            links = list_issues_request.links
            if 'next' in links:
                self._get_existing_issues(page + 1)

    def _get_project_id(self, project):
        """Get the project ID."""
        project_type, owner, project_name = project.split('/')
        if project_type == 'user':
            query = """
            query($owner: String!) {
                user(login: $owner) {
                    projectsV2(first: 10) {
                        nodes {
                            id
                            title
                        }
                    }
                }
            }
            """
        elif project_type == 'organization':
            query = """
            query($owner: String!) {
                organization(login: $owner) {
                    projectsV2(first: 10) {
                        nodes {
                            id
                            title
                        }
                    }
                }
            }
            """
        else:
            print("Invalid project type")
            return None

        variables = {
            'owner': owner,
        }
        project_request = requests.post('https://api.github.com/graphql',
                                        json={'query': query, 'variables': variables},
                                        headers=self.graphql_headers)
        if project_request.status_code == 200:
            projects = (project_request.json().get('data', {}).get(project_type, {}).get('projectsV2', {})
                        .get('nodes', []))
            for project in projects:
                if project['title'] == project_name:
                    return project['id']
        return None

    def _get_issue_global_id(self, owner, repo, issue_number):
        """Get the global ID for a given issue."""
        query = """
        query($owner: String!, $repo: String!, $issue_number: Int!) {
            repository(owner: $owner, name: $repo) {
                issue(number: $issue_number) {
                    id
                }
            }
        }
        """
        variables = {
            'owner': owner,
            'repo': repo,
            'issue_number': issue_number
        }
        project_request = requests.post('https://api.github.com/graphql',
                                        json={'query': query, 'variables': variables},
                                        headers=self.graphql_headers)
        if project_request.status_code == 200:
            return project_request.json()['data']['repository']['issue']['id']
        return None

    def _add_issue_to_project(self, issue_id, project_id):
        """Attempt to add this issue to a project."""
        mutation = """
        mutation($projectId: ID!, $contentId: ID!) {
            addProjectV2ItemById(input: {projectId: $projectId, contentId: $contentId}) {
                item {
                    id
                }
            }
        }
        """
        variables = {
            "projectId": project_id,
            "contentId": issue_id
        }
        project_request = requests.post('https://api.github.com/graphql',
                                        json={'query': mutation, 'variables': variables},
                                        headers=self.graphql_headers)
        return project_request.status_code

    def _comment_issue(self, issue_number, comment):
        """Post a comment on an issue."""
        issue_comment_url = f'{self.repos_url}{self.repo}/issues/{issue_number}/comments'
        body = {'body': comment}
        update_issue_request = requests.post(issue_comment_url, headers=self.issue_headers, json=body)
        return update_issue_request.status_code

    def create_issue(self, issue):
        """Create a dict containing the issue details and send it to GitHub."""
        formatted_issue_body = self.line_break.join(issue.body)
        line_num_anchor = f'#L{issue.start_line}'
        if issue.num_lines > 1:
            line_num_anchor += f'-L{issue.start_line + issue.num_lines - 1}'
        url_to_line = f'{self.line_base_url}{self.repo}/blob/{self.sha}/{issue.file_name}{line_num_anchor}'
        snippet = '```' + issue.markdown_language + '\n' + issue.hunk + '\n' + '```'

        issue_template = os.getenv('INPUT_ISSUE_TEMPLATE', None)
        if issue_template:
            issue_contents = (issue_template.replace('{{ title }}', issue.title)
                              .replace('{{ body }}', formatted_issue_body)
                              .replace('{{ url }}', url_to_line)
                              .replace('{{ snippet }}', snippet)
                              )
        elif len(issue.body) != 0:
            issue_contents = formatted_issue_body + '\n\n' + url_to_line + '\n\n' + snippet
        else:
            issue_contents = url_to_line + '\n\n' + snippet

        endpoint = self.issues_url
        if issue.issue_url:
            # Issue already exists, update existing rather than create new.
            endpoint += f'/{issue.issue_number}'

        title = issue.title

        if issue.ref:
            if issue.ref.startswith('@'):
                # Ref = assignee.
                issue.assignees.append(issue.ref.lstrip('@'))
            elif issue.ref.startswith('!'):
                # Ref = label.
                issue.labels.append(issue.ref.lstrip('!'))
            elif issue.ref.startswith('#'):
                # Ref = issue number (indicating this is a comment on that issue).
                issue_number = issue.ref.lstrip('#')
                if issue_number.isdigit():
                    # Create the comment now.
                    return self._comment_issue(issue_number, f'{issue.title}\n\n{issue_contents}'), None
            else:
                # Just prepend the ref to the title.
                title = f'[{issue.ref}] {issue.title}'

        title = title + '...' if len(title) > 80 else title
        new_issue_body = {'title': title, 'body': issue_contents, 'labels': issue.labels}

        # We need to check if any assignees/milestone specified exist, otherwise issue creation will fail.
        valid_assignees = []
        if len(issue.assignees) == 0 and self.auto_assign:
            valid_assignees.append(self.actor)
        for assignee in issue.assignees:
            assignee_url = f'{self.repos_url}{self.repo}/assignees/{assignee}'
            assignee_request = requests.get(url=assignee_url, headers=self.issue_headers)
            if assignee_request.status_code == 204:
                valid_assignees.append(assignee)
            else:
                print(f'Assignee {assignee} does not exist! Dropping this assignee!')
        new_issue_body['assignees'] = valid_assignees

        if issue.milestone:
            milestone_number = self._get_milestone(issue.milestone)
            if milestone_number:
                new_issue_body['milestone'] = milestone_number
            else:
                print(f'Milestone {issue.milestone} could not be set. Dropping this milestone!')

        if issue.issue_url:
            # Update existing issue.
            issue_request = requests.patch(url=endpoint, headers=self.issue_headers, json=new_issue_body)
        else:
            # Create new issue.
            issue_request = requests.post(url=endpoint, headers=self.issue_headers, json=new_issue_body)

        request_status = issue_request.status_code
        issue_number = issue_request.json()['number'] if request_status in [200, 201] else None

        # Check if issue should be added to a project now it exists.
        if issue_number and self.project:
            project_id = self._get_project_id(self.project)
            if project_id:
                owner, repo = self.repo.split('/')
                issue_id = self._get_issue_global_id(owner, repo, issue_number)
                if issue_id:
                    self._add_issue_to_project(issue_id, project_id)

        return request_status, issue_number

    def close_issue(self, issue):
        """Check to see if this issue can be found on GitHub and if so close it."""
        issue_number = None
        if issue.issue_number:
            # If URL insertion is enabled.
            issue_number = issue.issue_number
        else:
            # Try simple matching.
            matched = 0
            for existing_issue in self.existing_issues:
                if existing_issue['title'] == issue.title:
                    matched += 1
                    # If there are multiple issues with similar titles, don't try and close any.
                    if matched > 1:
                        print(f'Skipping issue (multiple matches)')
                        break
                    issue_number = existing_issue['number']
        if issue_number:
            update_issue_url = f'{self.issues_url}/{issue_number}'
            body = {'state': 'closed'}
            requests.patch(update_issue_url, headers=self.issue_headers, json=body)
            request_status = self._comment_issue(issue_number, f'Closed in {self.sha}.')

            # Update the description if this is a PR.
            if os.getenv('GITHUB_EVENT_NAME') == 'pull_request':
                pr_number = os.getenv('PR_NUMBER')
                if pr_number:
                    request_status = self._update_pr_body(pr_number, body)
            return request_status
        return None

    def _update_pr_body(self, pr_number, issue_number):
        """Add a close message for an issue to a PR."""
        pr_url = f'{self.repos_url}{self.repo}/pulls/{pr_number}'
        pr_request = requests.get(pr_url, headers=self.issue_headers)
        if pr_request.status_code == 200:
            pr_body = pr_request.json()['body']
            close_message = f'Closes #{issue_number}'
            if close_message not in pr_body:
                updated_pr_body = f'{pr_body}\n\n{close_message}' if pr_body.strip() else close_message
                body = {'body': updated_pr_body}
                pr_update_request = requests.patch(pr_url, headers=self.issue_headers, json=body)
                return pr_update_request.status_code
        return pr_request.status_code


class TodoParser(object):
    """Parser for extracting information from a given diff file."""
    FILE_HUNK_PATTERN = r'(?<=diff)(.*?)(?=diff\s--git\s)'
    HEADER_PATTERN = r'(?<=--git).*?(?=$\n(index|new|deleted))'
    LINE_PATTERN = r'^.*$'
    FILENAME_PATTERN = re.compile(r'(?<=a/).+?(?=\sb/)')
    LINE_NUMBERS_PATTERN = re.compile(r'@@[\d\s,\-+]*\s@@.*')
    LINE_NUMBERS_INNER_PATTERN = re.compile(r'@@[\d\s,\-+]*\s@@')
    ADDITION_PATTERN = re.compile(r'(?<=^\+).*')
    DELETION_PATTERN = re.compile(r'(?<=^-).*')
    REF_PATTERN = re.compile(r'.+?(?=\))')
    LABELS_PATTERN = re.compile(r'(?<=labels:\s).+', re.IGNORECASE)
    ASSIGNEES_PATTERN = re.compile(r'(?<=assignees:\s).+', re.IGNORECASE)
    MILESTONE_PATTERN = re.compile(r'(?<=milestone:\s).+', re.IGNORECASE)
    ISSUE_URL_PATTERN = re.compile(r'(?<=Issue URL:\s).+', re.IGNORECASE)
    ISSUE_NUMBER_PATTERN = re.compile(r'/issues/(\d+)', re.IGNORECASE)

    def __init__(self):
        # Determine if the issues should be escaped.
        self.should_escape = os.getenv('INPUT_ESCAPE', 'true') == 'true'
        # Load any custom identifiers, otherwise use the default.
        custom_identifiers = os.getenv('INPUT_IDENTIFIERS')
        self.identifiers = ['TODO']
        self.identifiers_dict = None
        if custom_identifiers:
            try:
                custom_identifiers_dict = json.loads(custom_identifiers)
                for identifier_dict in custom_identifiers_dict:
                    if type(identifier_dict['name']) is not str or type(identifier_dict['labels']) is not list:
                        raise TypeError
                self.identifiers = [identifier['name'] for identifier in custom_identifiers_dict]
                self.identifiers_dict = custom_identifiers_dict
            except (json.JSONDecodeError, KeyError, TypeError):
                print('Invalid identifiers dict, ignoring.')

        self.languages_dict = None
        # Check if the standard collections should be loaded.
        if os.getenv('INPUT_NO_STANDARD', 'false') != 'true':
            # Load the languages data for ascertaining file types.
            languages_url = 'https://raw.githubusercontent.com/github/linguist/master/lib/linguist/languages.yml'
            languages_request = requests.get(url=languages_url)
            if languages_request.status_code == 200:
                languages_data = languages_request.text
                yaml = YAML(typ='safe')
                self.languages_dict = yaml.load(languages_data)
            else:
                raise Exception('Cannot retrieve languages data. Operation will abort.')

            # Load the comment syntax data for identifying comments.
            syntax_url = 'https://raw.githubusercontent.com/alstr/todo-to-issue-action/master/syntax.json'
            syntax_request = requests.get(url=syntax_url)
            if syntax_request.status_code == 200:
                self.syntax_dict = syntax_request.json()
            else:
                raise Exception('Cannot retrieve syntax data. Operation will abort.')
        else:
            self.syntax_dict = []
            self.languages_dict = {}

        custom_languages = os.getenv('INPUT_LANGUAGES', '')
        if custom_languages != '':
            # Load all custom languages.
            for path in custom_languages.split(','):
                # noinspection PyBroadException
                try:
                    # Decide if the path is a url or local file.
                    if path.startswith('http'):
                        languages_request = requests.get(path)
                        if languages_request.status_code != 200:
                            print(f'Cannot retrieve custom language file "{path}".')
                            continue
                        data = languages_request.json()
                    else:
                        path = os.path.join(os.getcwd(), path)
                        if not os.path.exists(path) or not os.path.isfile(path):
                            print(f'Cannot retrieve custom language file "{path}".')
                            continue
                        f = open(path)
                        data = json.load(f)

                    # Iterate through the definitions.
                    for lang in data:
                        # Add/replace the language definition.
                        self.languages_dict[lang['language']] = {}
                        self.languages_dict[lang['language']]['type'] = ''
                        self.languages_dict[lang['language']]['color'] = ''
                        self.languages_dict[lang['language']]['extensions'] = lang['extensions']
                        self.languages_dict[lang['language']]['source'] = ''
                        self.languages_dict[lang['language']]['ace_mode'] = 'text'
                        self.languages_dict[lang['language']]['language_id'] = 0

                        # Check if comment syntax for the language name already exists.
                        counter = 0
                        exists = False
                        for syntax in self.syntax_dict:
                            if syntax['language'] == lang['language']:
                                exists = True
                                break

                            counter = counter + 1

                        if exists:
                            # When the syntax exists it will be popped out of the list.
                            self.syntax_dict.pop(counter)

                        # And be replaced with the new syntax definition.
                        self.syntax_dict.append({
                            'language': lang['language'],
                            'markers': lang['markers']
                        })
                except Exception:
                    print(f'An error occurred in the custom language file "{path}".')
                    print('Please check the file, or if it represents undefined behavior, '
                          'create an issue at https://github.com/alstr/todo-to-issue-action/issues.')

    # noinspection PyTypeChecker
    def parse(self, diff_file):
        issues = []

        # The parser works by gradually breaking the diff file down into smaller and smaller segments.
        # At each level relevant information is extracted.

        # First separate the diff into sections for each changed file.
        file_hunks = re.finditer(self.FILE_HUNK_PATTERN, diff_file.read(), re.DOTALL)
        last_end = None
        extracted_file_hunks = []
        for i, file_hunk in enumerate(file_hunks):
            extracted_file_hunks.append(file_hunk.group(0))
            last_end = file_hunk.end()
        diff_file.seek(0)
        extracted_file_hunks.append(diff_file.read()[last_end:])
        diff_file.close()

        code_blocks = []
        prev_block = None
        # Iterate through each section extracted above.
        for hunk in extracted_file_hunks:
            # Extract the file information so we can figure out the Markdown language and comment syntax.
            header_search = re.search(self.HEADER_PATTERN, hunk, re.MULTILINE)
            if not header_search:
                continue
            files = header_search.group(0)

            filename_search = re.search(self.FILENAME_PATTERN, files)
            if not filename_search:
                continue
            curr_file = filename_search.group(0)
            if self._should_ignore(curr_file):
                continue
            curr_markers, curr_markdown_language = self._get_file_details(curr_file)
            if not curr_markers or not curr_markdown_language:
                print(f'Could not check "{curr_file}" for TODOs as this language is not yet supported by default.')
                continue

            # Break this section down into individual changed code blocks.
            line_numbers_iterator = re.finditer(self.LINE_NUMBERS_PATTERN, hunk)
            for i, line_numbers in enumerate(line_numbers_iterator):
                line_numbers_inner_search = re.search(self.LINE_NUMBERS_INNER_PATTERN, line_numbers.group(0))
                line_numbers_str = line_numbers_inner_search.group(0).strip('@@ -')
                start_line = line_numbers_str.split(' ')[1].strip('+')
                start_line = int(start_line.split(',')[0])

                # Put this information into a temporary dict for simplicity.
                block = {
                    'file': curr_file,
                    'markers': curr_markers,
                    'markdown_language': curr_markdown_language,
                    'start_line': start_line,
                    'hunk': hunk,
                    'hunk_start': line_numbers.end(),
                    'hunk_end': None
                }

                prev_index = len(code_blocks) - 1
                # Set the end of the last code block based on the start of this one.
                if prev_block and prev_block['file'] == block['file']:
                    # noinspection PyTypedDict
                    code_blocks[prev_index]['hunk_end'] = line_numbers.start()
                    code_blocks[prev_index]['hunk'] = (prev_block['hunk']
                                                       [prev_block['hunk_start']:line_numbers.start()])
                elif prev_block:
                    code_blocks[prev_index]['hunk'] = prev_block['hunk'][prev_block['hunk_start']:]

                code_blocks.append(block)
                prev_block = block

        if len(code_blocks) > 0:
            last_index = len(code_blocks) - 1
            last_block = code_blocks[last_index]
            code_blocks[last_index]['hunk'] = last_block['hunk'][last_block['hunk_start']:]

        # Now for each code block, check for comments, then those comments for TODOs.
        for block in code_blocks:
            for marker in block['markers']:
                # Check if there are line or block comments.
                if marker['type'] == 'line':
                    # Add a negative lookup to include the second character from alternative comment patterns.
                    # This step is essential to handle cases like in Julia, where '#' and '#=' are comment patterns.
                    # It ensures that when a space after the comment is optional ('\s' => '\s*'),
                    # the second character would be matched because of the any character expression ('.+').
                    suff_escape_list = []
                    pref_escape_list = []
                    for to_escape in block['markers']:
                        if to_escape['type'] == 'line':
                            if to_escape['pattern'] == marker['pattern']:
                                continue
                            if marker['pattern'][0] == to_escape['pattern'][0]:
                                suff_escape_list.append(self._extract_character(to_escape['pattern'], 1))
                        else:
                            # Block comments and line comments cannot have the same comment pattern,
                            # so a check if the string is the same is unnecessary.
                            if to_escape['pattern']['start'][0] == marker['pattern'][0]:
                                suff_escape_list.append(self._extract_character(to_escape['pattern']['start'], 1))
                            search = to_escape['pattern']['end'].find(marker['pattern'])
                            if search != -1:
                                pref_escape_list.append(self._extract_character(to_escape['pattern']['end'],
                                                                                search - 1))

                    comment_pattern = (r'(^.*'
                                       + (r'(?<!(' + '|'.join(pref_escape_list) + r'))' if len(pref_escape_list) > 0
                                          else '')
                                       + marker['pattern']
                                       + (r'(?!(' + '|'.join(suff_escape_list) + r'))' if len(suff_escape_list) > 0
                                          else '')
                                       + r'\s*.+$)')
                    comments = re.finditer(comment_pattern, block['hunk'], re.MULTILINE)
                    extracted_comments = []
                    prev_comment = None
                    for i, comment in enumerate(comments):
                        if prev_comment and comment.start() == prev_comment.end() + 1:
                            extracted_comments[len(extracted_comments) - 1].append(comment)
                        else:
                            extracted_comments.append([comment])
                        prev_comment = comment
                    for comment in extracted_comments:
                        extracted_issues = self._extract_issue_if_exists(comment, marker, block)
                        if extracted_issues:
                            issues.extend(extracted_issues)
                else:
                    comment_pattern = (r'(?:[+\-\s]\s*' + marker['pattern']['start'] + r'.*?'
                                       + marker['pattern']['end'] + ')')
                    comments = re.finditer(comment_pattern, block['hunk'], re.DOTALL)
                    extracted_comments = []
                    for i, comment in enumerate(comments):
                        if re.search('|'.join(self.identifiers), comment.group(0)):
                            extracted_comments.append([comment])

                    for comment in extracted_comments:
                        extracted_issues = self._extract_issue_if_exists(comment, marker, block)
                        if extracted_issues:
                            issues.extend(extracted_issues)

        for i, issue in enumerate(issues):
            # Strip some of the diff symbols so it can be included as a code snippet in the issue body.
            # Strip removed lines.
            cleaned_hunk = re.sub(r'\n^-.*$', '', issue.hunk, 0, re.MULTILINE)
            # Strip leading symbols/whitespace.
            cleaned_hunk = re.sub(r'^.', '', cleaned_hunk, 0, re.MULTILINE)
            # Strip newline message.
            cleaned_hunk = re.sub(r'\n\sNo newline at end of file', '', cleaned_hunk, 0, re.MULTILINE)
            issue.hunk = cleaned_hunk

        return issues

    def _get_language_details(self, language_name, attribute, value):
        """Try and get the Markdown language and comment syntax data based on a specified attribute of the language."""
        attributes = [at.lower() for at in self.languages_dict[language_name][attribute]]
        if value.lower() in attributes:
            for syntax_details in self.syntax_dict:
                if syntax_details['language'] == language_name:
                    return syntax_details['markers'], self.languages_dict[language_name]['ace_mode']
        return None, None

    def _get_file_details(self, file):
        """Try and get the Markdown language and comment syntax data for the given file."""
        file_name, extension = os.path.splitext(os.path.basename(file))
        for language_name in self.languages_dict:
<<<<<<< HEAD
            if extension != '' and 'extensions' in self.languages_dict[language_name]:
=======
            # Check if the file extension matches the language's extensions.
            if extension != "" and 'extensions' in self.languages_dict[language_name]:
>>>>>>> 3c45de9f
                syntax_details, ace_mode = self._get_language_details(language_name, 'extensions', extension)
                if syntax_details is not None and ace_mode is not None:
                    return syntax_details, ace_mode
            # Check if the file name matches the language's filenames.
            if 'filenames' in self.languages_dict[language_name]:
                syntax_details, ace_mode = self._get_language_details(language_name, 'filenames', file_name)
                if syntax_details is not None and ace_mode is not None:
                    return syntax_details, ace_mode
        return None, None

    def _extract_issue_if_exists(self, comment, marker, code_block):
        """Check this comment for TODOs, and if found, build an Issue object."""
        curr_issue = None
        found_issues = []
        line_statuses = []
        prev_line_title = False
        for match in comment:
            comment_lines = match.group().split('\n')
            for line in comment_lines:
                line_status, committed_line = self._get_line_status(line)
                line_statuses.append(line_status)
                cleaned_line = self._clean_line(committed_line, marker)
                line_title, ref, identifier = self._get_title(cleaned_line)
                if line_title:
                    if prev_line_title and line_status == line_statuses[-2]:
                        # This means that there is a separate one-line TODO directly above this one.
                        # We need to store the previous one.
                        curr_issue.status = line_status
                        found_issues.append(curr_issue)
                    curr_issue = Issue(
                        title=line_title,
                        labels=[],
                        assignees=[],
                        milestone=None,
                        body=[],
                        hunk=code_block['hunk'],
                        file_name=code_block['file'],
                        start_line=code_block['start_line'],
                        num_lines=1,
                        markdown_language=code_block['markdown_language'],
                        status=line_status,
                        identifier=identifier,
                        ref=ref,
                        issue_url=None,
                        issue_number=None
                    )
                    prev_line_title = True

                    # Calculate the file line number that this issue references.
                    hunk_lines = re.finditer(self.LINE_PATTERN, code_block['hunk'], re.MULTILINE)
                    start_line = code_block['start_line']
                    for i, hunk_line in enumerate(hunk_lines):
                        if hunk_line.group(0) == line:
                            curr_issue.start_line = start_line
                            break
                        if i != 0 and (hunk_line.group(0).startswith('+') or not hunk_line.group(0).startswith('-')):
                            start_line += 1

                elif curr_issue:
                    # Extract other issue information that may exist below the title.
                    line_labels = self._get_labels(cleaned_line)
                    line_assignees = self._get_assignees(cleaned_line)
                    line_milestone = self._get_milestone(cleaned_line)
                    line_url = self._get_issue_url(cleaned_line)
                    if line_labels:
                        curr_issue.labels.extend(line_labels)
                    elif line_assignees:
                        curr_issue.assignees.extend(line_assignees)
                    elif line_milestone:
                        curr_issue.milestone = line_milestone
                    elif line_url:
                        curr_issue.issue_url = line_url
                        issue_number_search = self.ISSUE_NUMBER_PATTERN.search(line_url)
                        if issue_number_search:
                            curr_issue.issue_number = issue_number_search.group(1)
                    elif len(cleaned_line) and line_status != LineStatus.DELETED:
                        if self.should_escape:
                            curr_issue.body.append(self._escape_markdown(cleaned_line))
                        else:
                            curr_issue.body.append(cleaned_line)
                    if not line.startswith('-'):
                        curr_issue.num_lines += 1
                if not line_title:
                    prev_line_title = False
        if curr_issue is not None and curr_issue.identifier is not None and self.identifiers_dict is not None:
            for identifier_dict in self.identifiers_dict:
                if identifier_dict['name'] == curr_issue.identifier:
                    for label in identifier_dict['labels']:
                        if label not in curr_issue.labels:
                            curr_issue.labels.append(label)

        if curr_issue is not None:
            # If all the lines are unchanged, don't do anything.
            if all(s == LineStatus.UNCHANGED for s in line_statuses):
                return None
            # If the title line hasn't changed, but the info below has, we need to mark it as an update (addition).
            if (curr_issue.status == LineStatus.UNCHANGED
                    and (LineStatus.ADDED in line_statuses or LineStatus.DELETED in line_statuses)):
                curr_issue.status = LineStatus.ADDED

            found_issues.append(curr_issue)

        return found_issues

    @staticmethod
    def _escape_markdown(comment):
        # All basic characters according to: https://www.markdownguide.org/basic-syntax
        must_escape = ['\\', '<', '>', '#', '`', '*', '_', '[', ']', '(', ')', '!', '+', '-', '.', '|', '{', '}', '~',
                       '=']

        escaped = ''

        # Linear Escape Algorithm, because the algorithm ends in an infinite loop when using the function 'replace',
        # which tries to replace all backslashes with duplicate backslashes, i.e. also the already other escaped
        # characters.
        for c in comment:
            if c in must_escape:
                escaped += '\\' + c
            else:
                escaped += c
        return escaped

    @staticmethod
    def _extract_character(input_str, pos):
        # Extracts a character from the input string at the specified position,
        # considering escape sequences when applicable.
        # Test cases
        # print(_extract_character("/\\*", 1))   # Output: "\*"
        # print(_extract_character("\\*", 0))    # Output: "\*"
        # print(_extract_character("\\", 0))     # Output: "\\"
        # print(_extract_character("w", 0))      # Output: "w"
        # print(_extract_character("wa", 1))     # Output: "a"
        # print(_extract_character("\\\\w", 1))  # Output: "\\"
        if input_str[pos] == '\\':
            if pos >= 1 and not input_str[pos - 1] == '\\' and len(input_str) > pos + 1:
                return '\\' + input_str[pos + 1]
            return '\\\\'
        if pos >= 1:
            if input_str[pos - 1] == '\\':
                return '\\' + input_str[pos]
        return input_str[pos]

    def _get_line_status(self, comment):
        """Return a Tuple indicating whether this is an addition/deletion/unchanged, plus the cleaned comment."""
        addition_search = self.ADDITION_PATTERN.search(comment)
        if addition_search:
            return LineStatus.ADDED, addition_search.group(0)
        else:
            deletion_search = self.DELETION_PATTERN.search(comment)
            if deletion_search:
                return LineStatus.DELETED, deletion_search.group(0)
        return LineStatus.UNCHANGED, comment[1:]

    @staticmethod
    def _clean_line(comment, marker):
        """Remove unwanted symbols and whitespace."""
        comment = comment.strip()
        if marker['type'] == 'block':
            start_pattern = r'^' + marker['pattern']['start']
            end_pattern = marker['pattern']['end'] + r'$'
            comment = re.sub(start_pattern, '', comment)
            comment = re.sub(end_pattern, '', comment)
            # Some block comments might have an asterisk on each line.
            if '*' in start_pattern and comment.startswith('*'):
                comment = comment.lstrip('*')
        else:
            pattern = r'^' + marker['pattern']
            comment = re.sub(pattern, '', comment)
        return comment.strip()

    def _get_title(self, comment):
        """Check the passed comment for a new issue title (and reference, if specified)."""
        title = None
        ref = None
        title_identifier = None
        for identifier in self.identifiers:
            title_identifier = identifier
            title_pattern = re.compile(fr'(?<={identifier}[\s:]).+', re.IGNORECASE)
            title_search = title_pattern.search(comment, re.IGNORECASE)
            if title_search:
                title = title_search.group(0).strip(': ')
                break
            else:
                title_ref_pattern = re.compile(fr'(?<={identifier}\().+', re.IGNORECASE)
                title_ref_search = title_ref_pattern.search(comment, re.IGNORECASE)
                if title_ref_search:
                    title = title_ref_search.group(0).strip()
                    ref_search = self.REF_PATTERN.search(title)
                    if ref_search:
                        ref = ref_search.group(0)
                        title = title.replace(ref, '', 1).lstrip(':) ')
                    break
        return title, ref, title_identifier

    def _get_issue_url(self, comment):
        """Check the passed comment for a GitHub issue URL."""
        url_search = self.ISSUE_URL_PATTERN.search(comment, re.IGNORECASE)
        url = None
        if url_search:
            url = url_search.group(0)
            parsed_url = urlparse(url)
            return url if all([parsed_url.scheme, parsed_url.netloc]) else None
        return url

    def _get_labels(self, comment):
        """Check the passed comment for issue labels."""
        labels_search = self.LABELS_PATTERN.search(comment, re.IGNORECASE)
        labels = []
        if labels_search:
            labels = labels_search.group(0).replace(', ', ',')
            labels = list(filter(None, labels.split(',')))
        return labels

    def _get_assignees(self, comment):
        """Check the passed comment for issue assignees."""
        assignees_search = self.ASSIGNEES_PATTERN.search(comment, re.IGNORECASE)
        assignees = []
        if assignees_search:
            assignees = assignees_search.group(0).replace(', ', ',')
            assignees = list(filter(None, assignees.split(',')))
        return assignees

    def _get_milestone(self, comment):
        """Check the passed comment for a milestone."""
        milestone_search = self.MILESTONE_PATTERN.search(comment, re.IGNORECASE)
        milestone = None
        if milestone_search:
            milestone = milestone_search.group(0)
        return milestone

    # noinspection PyMethodMayBeStatic
    def _should_ignore(self, file):
        ignore_patterns = os.getenv('INPUT_IGNORE', None)
        if ignore_patterns:
            for pattern in filter(None, [pattern.strip() for pattern in ignore_patterns.split(',')]):
                if re.match(pattern, file):
                    return True
        return False


if __name__ == "__main__":
    # Create a basic client for communicating with GitHub, automatically initialised with environment variables.
    client = GitHubClient()
    # Check to see if the workflow has been run manually.
    # If so, adjust the client SHA and diff URL to use the manually supplied inputs.
    manual_commit_ref = os.getenv('MANUAL_COMMIT_REF')
    manual_base_ref = os.getenv('MANUAL_BASE_REF')
    if manual_commit_ref:
        client.sha = manual_commit_ref
    if manual_commit_ref and manual_base_ref:
        print(f'Manually comparing {manual_base_ref}...{manual_commit_ref}')
        client.diff_url = f'{client.repos_url}{client.repo}/compare/{manual_base_ref}...{manual_commit_ref}'
    elif manual_commit_ref:
        print(f'Manual checking {manual_commit_ref}')
        client.diff_url = f'{client.repos_url}{client.repo}/commits/{manual_commit_ref}'
    if client.diff_url or len(client.commits) != 0:
        # Get the diff from the last pushed commit.
        last_diff = StringIO(client.get_last_diff())
        # Parse the diff for TODOs and create an Issue object for each.
        raw_issues = TodoParser().parse(last_diff)
        # This is a simple, non-perfect check to filter out any TODOs that have just been moved.
        # It looks for items that appear in the diff as both an addition and deletion.
        # It is based on the assumption that TODOs will not have identical titles in identical files.
        # That is about as good as we can do for TODOs without issue URLs.
        issues_to_process = []
        for values, similar_issues in itertools.groupby(raw_issues, key=operator.attrgetter('title', 'file_name',
                                                                                            'markdown_language')):
            similar_issues = list(similar_issues)
            if (len(similar_issues) == 2 and all(issue.issue_url is None for issue in similar_issues)
                    and ((similar_issues[0].status == LineStatus.ADDED
                          and similar_issues[1].status == LineStatus.DELETED)
                     or (similar_issues[1].status == LineStatus.ADDED
                         and similar_issues[0].status == LineStatus.DELETED))):
                print(f'Issue "{values[0]}" appears as both addition and deletion. '
                      f'Assuming this issue has been moved so skipping.')
                continue
            issues_to_process.extend(similar_issues)

        # If a TODO with an issue URL is updated, it may appear as both an addition and a deletion.
        # We need to ignore the deletion so it doesn't update then immediately close the issue.
        # First store TODOs based on their status.
        todos_status = defaultdict(lambda: {'added': False, 'deleted': False})

        # Populate the status dictionary based on the issue URL.
        for raw_issue in issues_to_process:
            if raw_issue.issue_url:  # Ensuring we're dealing with TODOs that have an issue URL.
                if raw_issue.status == LineStatus.ADDED:
                    todos_status[raw_issue.issue_url]['added'] = True
                elif raw_issue.status == LineStatus.DELETED:
                    todos_status[raw_issue.issue_url]['deleted'] = True

        # Determine which issues are both added and deleted.
        update_and_close_issues = set()

        for _issue_url, _status in todos_status.items():
            if _status['added'] and _status['deleted']:
                update_and_close_issues.add(_issue_url)

        # Remove issues from issues_to_process if they are both to be updated and closed (i.e., ignore deletions).
        issues_to_process = [issue for issue in issues_to_process if
                             not (issue.issue_url in update_and_close_issues and issue.status == LineStatus.DELETED)]

        # Cycle through the Issue objects and create or close a corresponding GitHub issue for each.
        for j, raw_issue in enumerate(issues_to_process):
            print(f'Processing issue {j + 1} of {len(issues_to_process)}')
            if raw_issue.status == LineStatus.ADDED:
                status_code, new_issue_number = client.create_issue(raw_issue)
                if status_code == 201:
                    print('Issue created')
                    # Check to see if we should insert the issue URL back into the linked TODO.
                    # Don't insert URLs for comments. Comments do not get updated.
                    if client.insert_issue_urls and not (raw_issue.ref and raw_issue.ref.startswith('#')):
                        line_number = raw_issue.start_line - 1
                        with open(raw_issue.file_name, 'r') as issue_file:
                            file_lines = issue_file.readlines()
                        if line_number < len(file_lines):
                            # Duplicate the line to retain the comment syntax.
                            new_line = file_lines[line_number]
                            remove = fr'{raw_issue.identifier}.*{raw_issue.title}'
                            insert = f'Issue URL: {client.line_base_url}{client.repo}/issues/{new_issue_number}'
                            new_line = re.sub(remove, insert, new_line)
                            # Check if the URL line already exists, if so abort.
                            if line_number == len(file_lines) - 1 or file_lines[line_number + 1] != new_line:
                                file_lines.insert(line_number + 1, new_line)
                                with open(raw_issue.file_name, 'w') as issue_file:
                                    issue_file.writelines(file_lines)
                elif status_code == 200:
                    print('Issue updated')
                else:
                    print('Issue could not be created')
            elif raw_issue.status == LineStatus.DELETED and os.getenv('INPUT_CLOSE_ISSUES', 'true') == 'true':
                if raw_issue.ref and raw_issue.ref.startswith('#'):
                    print('Issue looks like a comment, will not attempt to close.')
                    continue
                status_code = client.close_issue(raw_issue)
                if status_code in [200, 201]:
                    print('Issue closed')
                else:
                    print('Issue could not be closed')
            # Stagger the requests to be on the safe side.
            sleep(1)<|MERGE_RESOLUTION|>--- conflicted
+++ resolved
@@ -669,12 +669,8 @@
         """Try and get the Markdown language and comment syntax data for the given file."""
         file_name, extension = os.path.splitext(os.path.basename(file))
         for language_name in self.languages_dict:
-<<<<<<< HEAD
+            # Check if the file extension matches the language's extensions.
             if extension != '' and 'extensions' in self.languages_dict[language_name]:
-=======
-            # Check if the file extension matches the language's extensions.
-            if extension != "" and 'extensions' in self.languages_dict[language_name]:
->>>>>>> 3c45de9f
                 syntax_details, ace_mode = self._get_language_details(language_name, 'extensions', extension)
                 if syntax_details is not None and ace_mode is not None:
                     return syntax_details, ace_mode
