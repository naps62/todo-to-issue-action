diff --git a/tests/ExampleFile.java b/tests/ExampleFile.java
index d340f6a..29b54da 100644
--- a/tests/ExampleFile.java
+++ b/tests/ExampleFile.java
@@ -1,13 +1,5 @@
 package com.mydomain.myapp;

 public class JavaTests {
-    // TODO: Expand this class
-    //  Do it
-    // labels: urgent

-    /*
-    TODO: Definitely expand this class
-    Do it ASAP
-    labels: urgent
-    */
 }
\ No newline at end of file
diff --git a/tests/example-file.php b/tests/example-file.php
deleted file mode 100644
index 063bb80..0000000
--- a/tests/example-file.php
+++ /dev/null
@@ -1,23 +0,0 @@
-<!DOCTYPE html>
-<html>
-<body>
-<!-- TODO: Check HTML comments work -->
-<?php
-    echo 'Testing 123';
-    // TODO: Expand this page
-    //  We aren't doing anything here yet
-
-    echo 'Testing 456';
-    # TODO: Definitely expand this
-    #  There needs to be some point to this file
-
-    echo 'Testing 789'
-    /*
-     * TODO: Echo a greeting instead
-     * This should work with or without the asterisk on each line
-     * labels: help wanted
-     */
-?>
-
-</body>
-</html>
\ No newline at end of file
diff --git a/tests/example_file.py b/tests/example_file.py
index 525e25d..ba4e68d 100644
--- a/tests/example_file.py
+++ b/tests/example_file.py
@@ -1,23 +1,2 @@
 def hello_world():
-    # TODO: Come up with a more imaginative greeting
     print('Hello world')
-
-    # TODO: Do more stuff
-    #  This function should probably do something more interesting
-    #  labels: help wanted
-
-def my_method(arg):
-    """
-    TODO: Second multiline comment
-    also need to be turned into task, and hopefully
-    kept together as one.
-    """
-    pass
-
-def MyClass:
-    '''
-    TODO: Third multiline comment
-    also need to be turned into task, and hopefully
-    kept together as one.
-    '''
-    pass
diff --git a/tests/example_file.cr b/tests/example_file.cr
index e6da2ec..67f14dd 100644
--- a/tests/example_file.cr
+++ b/tests/example_file.cr
@@ -1,14 +1,3 @@
-# TODO: Come up with a more imaginative greeting
 puts "Greetings"
-
-# TODO: Do even more stuff
-# This function should probably do something more interesting
-# labels: help wanted
diff --git a/tests/example_file.rb b/tests/example_file.rb
index e6da2ec..67f14dd 100644
--- a/tests/example_file.rb
+++ b/tests/example_file.rb
@@ -1,14 +1,3 @@
 #!/usr/bin/ruby -w

-# TODO: Come up with a more imaginative greeting
 puts "Greetings"
-
-=begin
-TODO: Do more stuff
-This function should probably do something more interesting
-labels: help wanted
-=end
-
-# TODO: Do even more stuff
-# This function should probably do something more interesting
-# labels: help wanted
diff --git a/tests/example_file.yaml b/tests/example_file.yaml
index 6397789..494d42f 100644
--- a/tests/example_file.yaml
+++ b/tests/example_file.yaml
@@ -1,7 +1,3 @@
 name: "TODO to Issue"
-# TODO: Write a more interesting description
 description: "Converts IDE TODO comments to GitHub issues"
 author: "Alastair Mooney"
-# TODO: Define inputs
-#  Need to do this before the action is released
-#  labels: urgent
diff --git a/tests/example_file.prog.abap b/tests/example_file.prog.abap
index 6397789..494d42f 100644
--- /dev/null
+++ b/tests/example_file.prog.abap
@@ -1,5 +0,0 @@
-REPORT ztest_todo_2.
-
-DATA moo TYPE i VALUE 2.
-WRITE moo. " TODO This is an end-of-line to-do
-moo = 4. * TODO This is another end-of-line to-do
diff --git a/tests/example_file.sql b/src/tests/example_file.sql
index 6397789..494d42f 100644
--- /dev/null
+++ b/src/tests/example_file.sql
@@ -1,2 +0,0 @@
--- TODO Select all:
-SELECT * FROM Products;
diff --git a/tests/example_file.tex b/src/tests/example_file.tex
new file mode 100644
index 0000000..7cccc5b
--- /dev/null
+++ b/src/tests/example_file.tex
@@ -0,0 +1,2 @@
-% TODO Add in preamble details
-\begin{document}
-  \begin{comment}
-     TODO This document needs content
-     label: urgent
-  \end{comment}
-\end{document}
diff --git a/tests/example_file.jl b/src/tests/example_file.jl
new file mode 100644
index 0000000..7cccc5b
--- /dev/null
+++ b/src/tests/example_file.jl
@@ -0,0 +1,2 @@
- #TODO: Hopefully this comment turns into an issue
- # TODO: Hopefully this comment also turns into an issue
- print("Hello World")
- #= TODO: Multiline comments
-   also need to be turned into task, and hopefully
-   kept together as one.
- =#
- #=TODO: Another copied multiline comment
-   also need to be turned into task, and hopefully
-   kept together as one.
- =#
diff --git a/tests/defs.bzl b/tests/defs.bzl
index 525e25d..ba4e68d 100644
--- a/tests/defs.bzl
+++ b/tests/defs.bzl
@@ -0,0 +0,1 @@
-    # TODO: Come up with a more imaginative greeting
diff --git a/tests/example_file.ahk b/src/tests/example_file.ahk
new file mode 100644
index 0000000..7cccc5b
--- /dev/null
+++ b/src/tests/example_file.ahk
@@ -0,0 +1,2 @@
- ; TODO: Find a better way to manage hotkeys
- ; Maybe just switch to vim??
- #h::
- RegRead, HiddenFiles_Status, HKEY_CURRENT_USER, Software\Microsoft\Windows\CurrentVersion\Explorer\Advanced, Hidden
diff --git a/tests/example_file.hbs b/src/tests/example_file.hbs
new file mode 100644
index 0000000..7cccc5b
--- /dev/null
+++ b/src/tests/example_file.hbs
@@ -0,0 +1,2 @@
- <!-- TODO: Hopefully this comment turns into a todo issue -->
- {{!
-   TODO: Make a handlebar templtate
-    This is really just a test, but hopefully this works~!
- }}
diff --git a/tests/example_file.org b/src/tests/example_file.org
new file mode 100644
index 0000000..7cccc5b
--- /dev/null
+++ b/src/tests/example_file.org
@@ -0,0 +1,2 @@
- # TODO: Hopefully this comment turns into a todo issue
- #+begin_src python
- print("Hello World")
- #+end_src
- #+begin_comment
-  TODO: Multiline comments
-   also need to be turned into todos, and hopefully
-   kept together as one todo
- #+end_comment
diff --git a/tests/example_file.scss b/tests/example_file.scss
index 525e25d..ba4e68d 100644
--- a/tests/example_file.scss
+++ b/tests/example_file.scss
@@ -1,11 +0,0 @@
-// TODO: Hopefully this comment turns into a todo issue
-.my-class {
-  font-weight: bold;
-  .my-second-class {
-    /* TODO: Multiline comments
-     * also need to be turned into todos, and hopefully
-     * kept together as one todo
-     */
-    text-align: center;
-  }
-}
diff --git a/tests/example_file.twig b/src/tests/example_file.twig
index 525e25d..ba4e68d 100644
--- a/src/tests/example_file.twig
+++ b/src/tests/example_file.twig
@@ -1,6 +0,0 @@
- {# TODO: Hopefully this comment turns into a todo issue #}
- {#
-   TODO:Multiline comments
-   also need to be turned into todos, and hopefully
-   kept together as one todo
- #}
diff --git a/tests/example_file.md b/src/tests/example_file.md
index 525e25d..ba4e68d 100644
--- a/src/tests/example_file.md
+++ b/src/tests/example_file.md
@@ -1,7 +0,0 @@
- {/* TODO: Hopefully this comment turns into a todo issue */}
- {/*
-   TODO:Multiline comments
-   also need to be turned into todos, and hopefully
-   kept together as one todo
- */}
- - [ ] TODO: An inline todo that's NOT a comment (what)
diff --git a/tests/example_file.mdx b/src/tests/example_file.mdx
index 525e25d..ba4e68d 100644
--- a/src/tests/example_file.mdx
+++ b/src/tests/example_file.mdx
@@ -1,7 +0,0 @@
- {/* TODO: Hopefully this comment turns into a todo issue */}
- {/*
-   TODO:Multiline comments
-   also need to be turned into todos, and hopefully
-   kept together as one todo
- */}
- - [ ] TODO: An inline todo that's NOT a comment (what)
diff --git a/tests/example_file.r b/tests/example_file.r
index 525e25d..ba4e68d 100644
--- a/tests/example_file.r
+++ b/tests/example_file.r
@@ -1,23 +1,2 @@
hello_world <- function() {
-    # TODO: Come up with a more imaginative greeting
     message("Hello world")
-
-    # TODO: Do more stuff
-    #  This function should probably do something more interesting
-    #  labels: help wanted
}
diff --git a/tests/example_file.rmd b/src/tests/example_file.rmd
index 525e25d..ba4e68d 100644
--- a/src/tests/example_file.rmd
+++ b/src/tests/example_file.rmd
@@ -0,1 +0,0 @@
- <!-- TODO: Check RMarkdown comments work -->
diff --git a/tests/example_file.qmd b/src/tests/example_file.qmd
index 525e25d..ba4e68d 100644
--- a/src/tests/example_file.qmd
+++ b/src/tests/example_file.qmd
@@ -0,1 +0,0 @@
- <!-- TODO: Check RMarkdown comments work -->
diff --git a/src/Swarm/Game/example.hs b/src/Swarm/Game/example.hs
index 525e25d..ba4e68d 100644
--- a/src/Swarm/Game/example.hs
+++ b/src/Swarm/Game/example.hs
@@ -1,14 +0,0 @@
--- | Standard devices that are always installed.
---
--- TODO: Remove standard devices
---  In the future, make a way to build these and just start the base
---  out with a large supply of each?
---  labels: redesign
-stdDeviceList =
-  ["treads", "grabber", "solar panel", "scanner", "plasma cutter"]
-
-{- | Very complicated function.
-
-TODO: Create an issue for TODO
--}
-sum a b = a + b
diff --git a/tests/config.jsonc b/tests/config.jsonc
index 0000000..525e25d 100644
--- a/tests/config.jsonc
+++ b/tests/config.jsonc
@@ -0,0 +0,1 @@
- // TODO: Delete this line from the codebase
diff --git a/tests/config.json5 b/tests/config.json5
index 0000000..525e25d 100644
--- a/tests/config.json5
+++ b/tests/config.json5
@@ -0,0 +0,1 @@
- // TODO: Delete this line from the codebase
diff --git a/tests/example.clj b/tests/example.clj
index 0000000..525e25d 100644
--- a/tests/example.clj
+++ b/tests/example.clj
@@ -1,8 +0,0 @@
-(ns example)
-
-(defn function-test [name]
-  ;; TODO: first todo to test parser
-  (prn (str "hello" name))
-  ;; TODO: todo with description (sub-level)
-  ;;  Body of the issue should stay here
-  (str "hello" name))
diff --git a/tests/example.gd b/tests/example.gd
index 0000000..525e25d 100644
--- a/tests/example.gd
+++ b/tests/example.gd
@@ -1,5 +0,0 @@
-# TODO Store all the players here
-var _players: = []
-
-# TODO Play the level music
-export: var music_path: String
diff --git a/tests/example.nix b/tests/example.nix
index a6c6cb0..25d195f 100644
--- a/tests/example.nix
+++ b/tests/example.nix
@@ -1,11 +1,7 @@
 {
-  # TODO add missing devices
   stdDeviceList = [
     "treads"
     "grabber"
   ];
-  /*
-    TODO add missing c
-  */
   sum = a: b: a + b;
 }
diff --git a/tests/example.xaml b/tests/example.xaml
new file mode 100644
index 0000000..a6c6cb0
--- /dev/null
+++ b/tests/example.xaml
@@ -1,4 +1,2 @@
-<!-- TODO: Add xaml support -->
-<Label Text="why"/>
-<!-- TODO: please -->
-<Label Text="ok"/>
<Label Text="There you go"/>
<Label Text="Thank you"/>
<<<<<<< HEAD
diff --git a/tests/example.cls b/tests/example.cls
index 6b0c6cf..b37e70a 100644
--- a/tests/example.cls
+++ b/tests/example.cls
@@ -1,2 +1,2 @@
-' TODO: import library instead
-Public Sub ReinventTheWheel()
+Dim helper as HelperLibrary
+Set helper = New HelperLibrary
diff --git a/tests/example.bas b/tests/example.bas
index 6b0c6cf..b37e70a 100644
--- a/tests/example.bas
+++ b/tests/example.bas
@@ -1,2 +1,1 @@
-' TODO: simplify
-Public Sub MakeThingsComplicated()
+Public Sub DoItSimpler()
diff --git a/tests/example.frm b/tests/example.frm
index 6b0c6cf..b37e70a 100644
--- a/tests/example.frm
+++ b/tests/example.frm
@@ -1,2 +1,1 @@
-' TODO: remove feature to prevent legal issues
-Public Sub Plagiarize()
+Public Sub MakeOriginalIdea()
diff --git a/tests/example.sht b/tests/example.sht
index 6b0c6cf..b37e70a 100644
--- a/tests/example.sht
+++ b/tests/example.sht
@@ -1,2 +1,1 @@
-' TODO: switch to tea
-Public Sub MakeCoffee()
+Public Sub MakeTea()
=======
diff --git a/tests/example.cu b/tests/example.cu
index 0000000..a6c6cb0
--- /dev/null
+++ b/tests/example.cu
@@ -1,9 +1,5 @@
-// TODO rename this function
 __global__ void test() {
-    /*
-    TODO fill this with something useful
-    */
 }
diff --git a/tests/Makefile b/tests/Makefile
index 2996176..7545ccf 100644
--- a/tests/Makefile
+++ b/tests/Makefile
@@ -1,12 +1,9 @@
-# TODO change name.
 NAME = asm
 
-# TODO source files must be explicitly named.
 SRC = $(shell find mandatory/src -name "*.asm")
 OBJ = $(patsubst src/%.asm, obj/%.o, $(SRC))
 .PHONY: all
 all: $(NAME)
 $(NAME): $(OBJ)
-	# TODO create the directory.
 	$(AR) rc $@ $(OBJ)
 
diff --git a/tests/example_file.liquid b/tests/example_file.liquid
index 0000000..7cccc5b 100644
--- a/tests/example_file.liquid
+++ b/tests/example_file.liquid
@@ -1,6 +0,0 @@
-{% comment %} TODO: remove loop logic {% endcomment %}
 {% for i in (1..3) -%}
- # TODO: Do math here!
- # labels: help wanted
   {{ i }}
 {% endfor %}
-{% comment %}
-TODO: Render Liquid file
 {% assign featured_product = all_products["product_handle"] %}
 {% render "product", product: featured_product %}
-{% endcomment %}
diff --git a/tests/example_file.tsx b/tests/example_file.tsx
index 0000000..7cccc5b 100644
--- a/tests/example_file.tsx
+++ b/tests/example_file.tsx
@@ -1,7 +1,3 @@
-// TODO: rename component
-export default async function Component() {
+export default async function MyComponent() {
-  /* TODO: Use state here
-  labels: client  */
+  const [data, setData] = useState<string>("");
 
   return (
     <div>
-      {/* 
-       TODO: use styled component library 
-      */}
+      <StyledComponent>{data}</StyledComponent>
     </div>
   );
 }
diff --git a/src/Swarm/Game/example.purs b/src/Swarm/Game/example.purs
index 525e25d..ba4e68d 100644
--- a/src/Swarm/Game/example.purs
+++ b/src/Swarm/Game/example.purs
@@ -1,14 +0,0 @@
--- | Standard devices that are always installed.
---
--- TODO: Remove standard devices
---  In the future, make a way to build these and just start the base
---  out with a large supply of each?
---  labels: redesign
-stdDeviceList =
-  ["treads", "grabber", "solar panel", "scanner", "plasma cutter"]
-
-{- | Very complicated function.
-
-TODO: Create an issue for TODO
--}
-sum a b = a + b
diff --git a/src/Swarm/Game/example.agda b/src/Swarm/Game/example.agda
index 525e25d..ba4e68d 100644
--- a/src/Swarm/Game/example.agda
+++ b/src/Swarm/Game/example.agda
@@ -1,14 +0,0 @@
--- | Standard devices that are always installed.
---
--- TODO: Remove standard devices
---  In the future, make a way to build these and just start the base
---  out with a large supply of each?
---  labels: redesign
-stdDeviceList =
-  ["treads", "grabber", "solar panel", "scanner", "plasma cutter"]
-
-{- | Very complicated function.
-
-TODO: Create an issue for TODO
--}
-sum a b = a + b
>>>>>>> 4412cbb6
<|MERGE_RESOLUTION|>--- conflicted
+++ resolved
@@ -364,7 +364,6 @@
 -<Label Text="ok"/>
 <Label Text="There you go"/>
 <Label Text="Thank you"/>
-<<<<<<< HEAD
 diff --git a/tests/example.cls b/tests/example.cls
 index 6b0c6cf..b37e70a 100644
 --- a/tests/example.cls
@@ -390,15 +389,6 @@
 -' TODO: remove feature to prevent legal issues
 -Public Sub Plagiarize()
 +Public Sub MakeOriginalIdea()
-diff --git a/tests/example.sht b/tests/example.sht
-index 6b0c6cf..b37e70a 100644
---- a/tests/example.sht
-+++ b/tests/example.sht
-@@ -1,2 +1,1 @@
--' TODO: switch to tea
--Public Sub MakeCoffee()
-+Public Sub MakeTea()
-=======
 diff --git a/tests/example.cu b/tests/example.cu
 index 0000000..a6c6cb0
 --- /dev/null
@@ -426,7 +416,7 @@
  $(NAME): $(OBJ)
 -	# TODO create the directory.
  	$(AR) rc $@ $(OBJ)
- 
+  
 diff --git a/tests/example_file.liquid b/tests/example_file.liquid
 index 0000000..7cccc5b 100644
 --- a/tests/example_file.liquid
@@ -501,5 +491,4 @@
 -
 -TODO: Create an issue for TODO
 --}
--sum a b = a + b
->>>>>>> 4412cbb6
+-sum a b = a + b